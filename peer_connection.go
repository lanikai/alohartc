--- conflicted
+++ resolved
@@ -4,12 +4,8 @@
 	"log"
 	"net"
 
-<<<<<<< HEAD
-	"github.com/thinkski/dtls"
-=======
-	"github.com/thinkski/webrtc/dtls"
+	"github.com/thinkski/webrtc/internal/dtls"
 	"github.com/thinkski/webrtc/internal/ice"
->>>>>>> 71f59909
 )
 
 type PeerConnection struct {
@@ -28,16 +24,6 @@
 	return pc
 }
 
-<<<<<<< HEAD
-// Add remote ICE candidate
-func (pc *PeerConnection) AddIceCandidate(candidate string) error {
-	fields := strings.Fields(candidate)
-	if protocol := fields[2]; protocol != "udp" {
-		// Skip non-UDP
-		return nil
-	}
-	ip, port, _ := fields[4], fields[5], fields[11]
-=======
 // Create SDP answer. Only needs SDP offer, no ICE candidates.
 func (pc *PeerConnection) CreateAnswer() string {
 	s := SessionDesc{
@@ -58,7 +44,6 @@
 			{ "group", pc.remoteDescription.GetAttr("group") },
 		},
 	}
->>>>>>> 71f59909
 
 	for _, remoteMedia := range pc.remoteDescription.media {
 		m := MediaDesc{
@@ -77,7 +62,7 @@
 				{"ice-ufrag", "n3E3"},
 				{"ice-pwd", "auh7I7RsuhlZQgS2XYLStR05"},
 				{"ice-options", "trickle"},
-				{"fingerprint", "sha-256 05:67:ED:76:91:C6:58:F3:01:CE:F2:01:6A:04:10:53:C3:B3:9A:74:49:68:18:D5:60:D0:BC:25:1B:95:9C:50"},
+				{"fingerprint", "sha-256 B8:D4:15:07:0A:E4:6B:6D:67:B9:A1:4F:7D:B8:29:A9:93:25:74:97:91:A4:41:58:68:F3:94:E6:57:A9:5F:BC"},
 				{"setup", "active"},
 				{"sendonly", ""},
 				{"rtcp-mux", ""},
@@ -103,69 +88,10 @@
 	return nil
 }
 
-<<<<<<< HEAD
-	// Load client certificate from file
-	cert, err := dtls.LoadX509KeyPair("client.pem", "client.key")
-	if err != nil {
-		log.Fatal(err)
-	}
-
-	// Send DTLS client hello
-	_, err = dtls.NewSession(
-		pc.conn,
-		&dtls.Config{
-			Certificates:           []dtls.Certificate{cert},
-			InsecureSkipVerify:     true,
-			Renegotiation:          dtls.RenegotiateFreelyAsClient,
-			SessionTicketsDisabled: false,
-			ClientSessionCache:     dtls.NewLRUClientSessionCache(-1),
-			ProtectionProfiles:     []uint16{dtls.SRTP_AES128_CM_HMAC_SHA1_80},
-		},
-	)
-	if err != nil {
-		log.Println(err)
-	}
-
-	//srtp.Send(pc.conn, file)
-
-	return nil
+func (pc *PeerConnection) SdpMid() string {
+	return pc.remoteDescription.GetMedia().GetAttr("mid")
 }
 
-// Create SDP answer. Only needs SDP offer, no ICE candidates.
-func (pc *PeerConnection) CreateAnswer() (string, error) {
-	tmpl := `v=0
-o=- 6830938501909068252 2 IN IP4 127.0.0.1
-s=-
-t=0 0
-a=group:BUNDLE video
-a=msid-semantic: WMS SdWLKyaNRoUSWQ7BzkKGcbCWcuV7rScYxCAv
-m=video 9 UDP/TLS/RTP/SAVPF 100
-c=IN IP4 0.0.0.0
-a=rtcp:9 IN IP4 0.0.0.0
-a=ice-ufrag:n3E3
-a=ice-pwd:auh7I7RsuhlZQgS2XYLStR05
-a=ice-options:trickle
-a=fingerprint:sha-256 B8:D4:15:07:0A:E4:6B:6D:67:B9:A1:4F:7D:B8:29:A9:93:25:74:97:91:A4:41:58:68:F3:94:E6:57:A9:5F:BC
-a=setup:active
-a=mid:video
-a=sendonly
-a=rtcp-mux
-a=rtcp-rsize
-a=rtpmap:100 H264/90000
-a=fmtp:100 level-asymmetry-allowed=1;packetization-mode=0;profile-level-id=42001f
-a=ssrc-group:FID 2541098696 3215547008
-a=ssrc:2541098696 cname:cYhx/N8U7h7+3GW3
-a=ssrc:2541098696 msid:SdWLKyaNRoUSWQ7BzkKGcbCWcuV7rScYxCAv e9b60276-a415-4a66-8395-28a893918d4c
-a=ssrc:2541098696 mslabel:SdWLKyaNRoUSWQ7BzkKGcbCWcuV7rScYxCAv
-a=ssrc:2541098696 label:e9b60276-a415-4a66-8395-28a893918d4c
-a=ssrc:3215547008 cname:cYhx/N8U7h7+3GW3
-a=ssrc:3215547008 msid:SdWLKyaNRoUSWQ7BzkKGcbCWcuV7rScYxCAv e9b60276-a415-4a66-8395-28a893918d4c
-a=ssrc:3215547008 mslabel:SdWLKyaNRoUSWQ7BzkKGcbCWcuV7rScYxCAv
-a=ssrc:3215547008 label:e9b60276-a415-4a66-8395-28a893918d4c
-`
-	return tmpl, nil
-}
-=======
 // Receive remote ICE candidates from rcand. Send local ICE candidates to lcand.
 func (pc *PeerConnection) Connect(lcand chan<- string, rcand <-chan string) {
 	remoteUfrag := pc.remoteDescription.GetMedia().GetAttr("ice-ufrag")
@@ -194,14 +120,26 @@
 	if err != nil {
 		log.Fatal(err)
 	}
->>>>>>> 71f59909
+
+	// Load client certificate from file
+	cert, err := dtls.LoadX509KeyPair("client.pem", "client.key")
+	if err != nil {
+		log.Fatal(err)
+	}
 
 	// Send DTLS client hello
-	if _, err := dtls.DialWithConnection(conn); err != nil {
-		log.Fatal(err)
+	_, err = dtls.NewSession(
+		conn,
+		&dtls.Config{
+			Certificates:           []dtls.Certificate{cert},
+			InsecureSkipVerify:     true,
+			Renegotiation:          dtls.RenegotiateFreelyAsClient,
+			SessionTicketsDisabled: false,
+			ClientSessionCache:     dtls.NewLRUClientSessionCache(-1),
+			ProtectionProfiles:     []uint16{dtls.SRTP_AES128_CM_HMAC_SHA1_80},
+		},
+	)
+	if err != nil {
+		log.Println(err)
 	}
-}
-
-func (pc *PeerConnection) SdpMid() string {
-	return pc.remoteDescription.GetMedia().GetAttr("mid")
 }