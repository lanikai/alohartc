--- conflicted
+++ resolved
@@ -1,11 +1,7 @@
 package main
 
 import (
-<<<<<<< HEAD
-	"encoding/json"
 	"fmt"
-=======
->>>>>>> 71f59909
 	"html/template"
 	"log"
 	"net/http"
